--- conflicted
+++ resolved
@@ -89,7 +89,6 @@
     Returns:
         The new value of the count
     """
-<<<<<<< HEAD
     update_expression = "ADD #col :incr"
     expression_attribute_names = {"#col": _COUNT_COL}
     expression_attribute_values = {":incr": val}
@@ -99,13 +98,6 @@
         expression_attribute_names["#ttlcol"] = _TTL_COL
         expression_attribute_values[":time"] = _finalize_epoch_seconds(epoch_seconds)
 
-    response = kv_table().update_item(
-        Key={"key": key},
-        ReturnValues="UPDATED_NEW",
-        UpdateExpression=update_expression,
-        ExpressionAttributeNames=expression_attribute_names,
-        ExpressionAttributeValues=expression_attribute_values,
-=======
 
     try:
         response = kv_table().update_item(
@@ -113,10 +105,7 @@
             ReturnValues="UPDATED_NEW",
             UpdateExpression="ADD #col :incr SET #ttlcol = :time",
             ExpressionAttributeNames={"#col": _COUNT_COL, "#ttlcol": _TTL_COL},
-            ExpressionAttributeValues={
-                ":incr": val,
-                ":time": _finalize_epoch_seconds(epoch_seconds),
-            },
+            ExpressionAttributeValues={":incr": val, ":time": _finalize_epoch_seconds(epoch_seconds)},
             ConditionExpression=Attr(_TTL_COL).gte(
                 _finalize_epoch_seconds(int(datetime.now().timestamp()))
             ),
@@ -132,13 +121,9 @@
     response = kv_table().update_item(
         Key={"key": key},
         ReturnValues="UPDATED_NEW",
-        UpdateExpression="SET #col = :incr, #ttlcol = :time",
-        ExpressionAttributeNames={"#col": _COUNT_COL, "#ttlcol": _TTL_COL},
-        ExpressionAttributeValues={
-            ":incr": val,
-            ":time": _finalize_epoch_seconds(epoch_seconds),
-        },
->>>>>>> eccd7b5f
+        UpdateExpression=update_expression,
+        ExpressionAttributeNames=expression_attribute_names,
+        ExpressionAttributeValues=expression_attribute_values,
     )
     return val
 
@@ -306,11 +291,7 @@
 def add_to_string_set(
     key: str,
     val: Union[str, Sequence[str]],
-<<<<<<< HEAD
     epoch_seconds: Optional[int] = _EPOCH_SECONDS_DELTA_DEFAULT,
-=======
-    epoch_seconds: Optional[int] = None,
->>>>>>> eccd7b5f
 ) -> Set[str]:
     """Add one or more strings to a set.
 
@@ -331,7 +312,6 @@
             # We can't add empty sets, just return the existing value instead
             return get_string_set(key, force_ttl_check=True)
 
-<<<<<<< HEAD
     update_expression = "ADD #col :ss"
     expression_attribute_names = {"#col": _STRING_SET_COL}
     expression_attribute_values: dict[str, Any] = {":ss": item_value}
@@ -341,23 +321,13 @@
         expression_attribute_names["#ttlcol"] = _TTL_COL
         expression_attribute_values[":time"] = _finalize_epoch_seconds(epoch_seconds)
 
-    response = kv_table().update_item(
-        Key={"key": key},
-        ReturnValues="UPDATED_NEW",
-        UpdateExpression=update_expression,
-        ExpressionAttributeNames=expression_attribute_names,
-        ExpressionAttributeValues=expression_attribute_values,
-=======
     try:
         response = kv_table().update_item(
             Key={"key": key},
             ReturnValues="UPDATED_NEW",
-            UpdateExpression="ADD #col :ss SET #ttlcol = :time",
-            ExpressionAttributeNames={"#col": _STRING_SET_COL, "#ttlcol": _TTL_COL},
-            ExpressionAttributeValues={
-                ":ss": item_value,
-                ":time": _finalize_epoch_seconds(epoch_seconds),
-            },
+            UpdateExpression=update_expression,
+            ExpressionAttributeNames=expression_attribute_names,
+            ExpressionAttributeValues=expression_attribute_values,
             ConditionExpression=Attr(_TTL_COL).gte(
                 _finalize_epoch_seconds(int(datetime.now().timestamp()))
             ),
@@ -376,13 +346,9 @@
     response = kv_table().update_item(
         Key={"key": key},
         ReturnValues="UPDATED_NEW",
-        UpdateExpression="SET #col = :ss, #ttlcol = :time",
-        ExpressionAttributeNames={"#col": _STRING_SET_COL, "#ttlcol": _TTL_COL},
-        ExpressionAttributeValues={
-            ":ss": item_value,
-            ":time": _finalize_epoch_seconds(epoch_seconds),
-        },
->>>>>>> eccd7b5f
+        UpdateExpression=update_expression,
+        ExpressionAttributeNames=expression_attribute_names,
+        ExpressionAttributeValues=expression_attribute_values,
     )
 
     current_string_set = response["Attributes"].get(_STRING_SET_COL, None)
@@ -395,11 +361,7 @@
 def remove_from_string_set(
     key: str,
     val: Union[str, Sequence[str]],
-<<<<<<< HEAD
     epoch_seconds: Optional[int] = _EPOCH_SECONDS_DELTA_DEFAULT,
-=======
-    epoch_seconds: Optional[int] = None,
->>>>>>> eccd7b5f
 ) -> Set[str]:
     """Remove one or more strings from a set.
 
@@ -420,7 +382,6 @@
             # We can't remove empty sets, just return the existing value instead
             return get_string_set(key, force_ttl_check=True)
 
-<<<<<<< HEAD
     update_expression = "DELETE #col :ss"
     expression_attribute_names = {"#col": _STRING_SET_COL}
     expression_attribute_values: dict[str, Any] = {":ss": item_value}
@@ -429,15 +390,7 @@
         update_expression += " SET #ttlcol = :time"
         expression_attribute_names["#ttlcol"] = _TTL_COL
         expression_attribute_values[":time"] = _finalize_epoch_seconds(epoch_seconds)
-
-    response = kv_table().update_item(
-        Key={"key": key},
-        ReturnValues="UPDATED_NEW",
-        UpdateExpression=update_expression,
-        ExpressionAttributeNames=expression_attribute_names,
-        ExpressionAttributeValues=expression_attribute_values,
-    )
-=======
+    
     try:
         response = kv_table().update_item(
             Key={"key": key},
@@ -458,7 +411,6 @@
         # other exceptions.
         if exception.response["Error"]["Code"] != "ConditionalCheckFailedException":
             raise
->>>>>>> eccd7b5f
 
     # If we got here, the conditional update failed and we know the key is expired
     reset_string_set(key)
