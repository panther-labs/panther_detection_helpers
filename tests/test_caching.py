--- conflicted
+++ resolved
@@ -215,11 +215,6 @@
         caching.reset_string_set("strs")
         self.assertEqual(caching.get_string_set("strs"), set())
 
-<<<<<<< HEAD
-    def test_monitoring_does_not_explode(self) -> None:
-        caching.monitoring.USE_MONITORING = True
-        self.assertEqual(caching.get_string_set("strs"), {"a", "b"})
-=======
     def test_add_with_ttl(self):
         # Set TTL
         exp_time = datetime.datetime.strptime("2023-04-01T00:00 +00:00", "%Y-%m-%dT%H:%M %z")
@@ -325,4 +320,10 @@
         self.assertGreater(dict_item["Item"][caching._TTL_COL], int(datetime.datetime.now().timestamp()) + caching._EPOCH_SECONDS_DELTA_DEFAULT - 10)
         self.assertLess(dict_item["Item"][caching._TTL_COL], int(datetime.datetime.now().timestamp()) + caching._EPOCH_SECONDS_DELTA_DEFAULT + 10)
         self.assertEqual(json.loads(dict_item["Item"][caching._DICT_COL]), {"w": "y"})
->>>>>>> 7ec5940c
+
+
+@mock_dynamodb
+class TestUsingMonitoring(DynamoBaseTest, unittest.TestCase):
+    def test_monitoring_does_not_explode(self) -> None:
+        caching.monitoring.USE_MONITORING = True
+        self.assertEqual(caching.get_string_set("strs"), {"a", "b"})